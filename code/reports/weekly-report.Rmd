--- conflicted
+++ resolved
@@ -1,4 +1,3 @@
-<<<<<<< HEAD
 ---
 title: "COVID-19 Forecast Hub weekly report"
 author: "Nicholas G Reich, Estee Y Cramer, Martha W Zorn"
@@ -402,411 +401,3 @@
 ```{r}
 htmltools::includeScript("statcounter.js") 
 ```
-
-=======
----
-title: "COVID-19 Forecast Hub weekly report"
-author: "Nicholas G Reich, Estee Y Cramer, Martha W Zorn"
-date: "report generated `r Sys.Date()`"
-output:
-  html_document:
-    toc: true
-    toc_float:
-      collapsed: false
-      smooth_scroll: false
-
----
-
-
-```{r setup, include=FALSE}
-knitr::opts_chunk$set(echo = FALSE, message = FALSE, warning = FALSE)
-library(lubridate)
-library(DT)
-library(zoltr) ## devtools::install_github("reichlab/zoltr")
-library(scico)
-source("../processing-fxns/get_next_saturday.R")
-library(tidyverse)
-library(htmltools)
-theme_set(theme_bw())
-```
-
-```{r zoltar-setup}
-## connect to Zoltar
-zoltar_connection <- new_connection()
-zoltar_authenticate(zoltar_connection, Sys.getenv("Z_USERNAME"), Sys.getenv("Z_PASSWORD"))
-
-## construct Zoltar query
-project_url <- "https://www.zoltardata.com/api/project/44/"
-```
-
-
-```{r get-date-boundaries}
-next_saturday <- get_next_saturday(today())
-saturday_4_wk_ahead <- next_saturday + 7*3
-saturday_4_wk_ahead_txt <- format(saturday_4_wk_ahead, "%B %d")
-last_5_saturdays <- next_saturday - 7*c(5:1)
-this_monday <- next_saturday - 5
-```
-
-
-# Background
-This report provides a brief summary of the weekly ensemble forecast from the [COVID-19 Forecast Hub](https://covid19forecasthub.org/) based on forecasts submitted on `r format(this_monday, "%B %d, %Y")`. In collaboration with the US CDC, our team aggregates COVID-19 forecasts from dozens of teams around the globe. Typically on Wednesday or Thursday of each week, a summary of the week's forecasts from the COVID-19 Forecast Hub appear on the [official CDC COVID-19 forecasting page](https://www.cdc.gov/coronavirus/2019-ncov/covid-data/forecasting-us.html).
-
-
-```{r nmodels-this-week}
-models_this_week <- zoltr::do_zoltar_query(
-  zoltar_connection, project_url, TRUE,
-  targets = c("1 wk ahead cum death", "1 wk ahead inc death", "1 wk ahead inc case", "1 day ahead inc hosp"),
-  timezeros = as.character(seq.Date(this_monday, this_monday-6, by="-1 day")),
-  types = c("point"), 
-  verbose = FALSE,
-  models = c(),
-  units = c("25")) %>%
-  pull(model) %>%
-  unique()
-nmodels_this_week <- length(models_this_week)
-```
-
-
-Every week, teams submit their forecasts to the COVID-19 Forecast Hub. 
-This past week, `r nmodels_this_week` models were submitted. 
-
-Each Monday evening or Tuesday morning, we combine the most recent forecasts from each team into a single "ensemble" forecast of reported COVID-19 cases at the county, state, and national level and deaths at the state and national level. At the moment, we only generate ensemble forecasts for four weeks into the future, as we don't have reliable evidence that the models are accurate past that horizon.
-
-An archive of weekly reports from the COVID-19 Forecast Hub can be found at [this page](https://covid19forecasthub.org/doc/reports/). 
-
-
-```{r count-models}
-## how many models in inc_death ensemble?
-inc_death_models <- read_csv(paste0("../../ensemble-metadata/", this_monday, "-inc_death-model-weights.csv")) %>%
- select(-locations) %>%
-  apply(MARGIN = 2, FUN=function(x) sum(x))
-n_inc_death_models <- sum(inc_death_models>0)
-
-## how many models in cum_death ensemble?
-cum_death_models <- read_csv(paste0("../../ensemble-metadata/", this_monday, "-cum_death-model-weights.csv")) %>%
-  select(-locations) %>%
-  apply(MARGIN = 2, FUN=function(x) sum(x))
-n_cum_death_models <- sum(cum_death_models>0)
-
-## how many models in inc_case ensemble?
-inc_case_models <- read_csv(paste0("../../ensemble-metadata/", this_monday, "-inc_case-model-weights.csv"))%>%
-  select(-locations) %>%
-  apply(MARGIN = 2, FUN=function(x) sum(x))
-n_inc_case_models <- sum(inc_case_models>0)
-
-n_unique_models <- length(unique(c(names(inc_death_models)[inc_death_models>0],
-  names(cum_death_models)[cum_death_models>0],
-  names(inc_case_models)[inc_case_models>0])))
-```
-
-```{r aux-data}
-## get our FIPS codes
-fips_codes <- read_csv("../../data-locations/locations.csv")
-
-## this has populations
-locs <- read_csv("https://raw.githubusercontent.com/CSSEGISandData/COVID-19/master/csse_covid_19_data/UID_ISO_FIPS_LookUp_Table.csv") %>%
-  mutate(FIPS = ifelse(UID==840, "US", FIPS)) %>%
-  mutate(state_fips = substr(FIPS, 0, 2)) %>%
-  right_join(select(fips_codes, -location_name), by=c("state_fips" = "location")) %>%
-  mutate(loc_name = reorder(factor(Province_State), X=-Population)) %>%
-  select(FIPS, abbreviation, Population) 
-```
-
-
-```{r download-ensemble-data}
-inc_death_targets <- paste(1:4, "wk ahead inc death")
-cum_death_targets <- paste(1:4, "wk ahead cum death")
-
-# submit query
-dat <- zoltr:: do_zoltar_query(
-  zoltar_connection, project_url, TRUE,
-  models = c("COVIDhub-ensemble"),
-  targets = c(inc_death_targets, cum_death_targets),
-  timezeros = as.character(this_monday),
-  types = c("point", "quantile"), 
-  units = c(),
-  verbose = FALSE) %>%
-  ## choose only columns we need and with data
-  select(model, timezero, unit, target, class, quantile, value) %>%
-  rename(fips=unit) %>%
-  ## create rate variable and week-ahead
-  mutate(week_ahead = as.numeric(substr(target, 0,1)),
-    ## recreates the target_end_date from GitHub
-    target_end_date = get_next_saturday(timezero + 7*(week_ahead-1))) 
-```
-
-
-# COVID-19 Mortality Forecasts 
-
-## National level
-
-This week, our ensemble combined forecasts from `r n_unique_models` different models. 
-
-```{r us-summary}
-us_cum_deaths <- dat %>% 
-  filter(fips=="US", target=="4 wk ahead cum death", class=="point") %>% 
-  pull(value) %>% 
-  round(-2) %>% 
-  format(big.mark = ",")
-us_inc_death_range <- dat %>% 
-  filter(fips=="US", target %in% inc_death_targets, class=="point") %>% 
-  pull(value) %>% range() %>%
-  round(-2) %>% format(big.mark = ",")
-
-us_inc_death_wk_pi_round <- dat %>% 
-  filter(fips=="US", target == "4 wk ahead inc death", quantile %in% c(0.025, 0.975)) %>% 
-  pull(value) %>% sort() %>%
-  round(-2) %>% format(big.mark = ",")
-
-us_inc_death_wk_pi <- dat %>% 
-  filter(fips=="US", target == "4 wk ahead inc death", quantile %in% c(0.025, 0.975)) %>% 
-  pull(value) %>% sort() %>% 
-  format(big.mark = ",")
-
-```
-
-At the national level, the ensemble model's best guess is that we will see between `r us_inc_death_range[1]` and `r us_inc_death_range[2]` deaths each week for the next four weeks with around `r us_cum_deaths` deaths by `r saturday_4_wk_ahead_txt` (Figure 1). For the week ending `r saturday_4_wk_ahead_txt`, the ensemble forecasts that reported COVID-19 deaths in the US will be between `r us_inc_death_wk_pi_round[1]` and `r us_inc_death_wk_pi_round[2]` (95% prediction interval: `r us_inc_death_wk_pi[1]` - `r us_inc_death_wk_pi[2]`).
-
-<!-- Throughought most of July, models have in general shown broad agreement about the trajectory of the outbreak over the coming weeks. However, the recent surge in cases has left models with quite different interpretations about what the next few weeks hold in terms of how many reported deaths from COVID-19 we will see.  -->
-You can explore the full set of models, including their forecasts for past weeks online at our [interactive forecast visualization](https://viz.covid19forecasthub.org/).
-
-
-```{r make-US-inc-death-plot, fig.cap="__Figure 1__: Weekly observed and forecasted COVID-19 deaths. Observed data from [JHU CSSE](https://github.com/CSSEGISandData/COVID-19/tree/master/csse_covid_19_data/) and forecasts from the [COVID-19 Forecast Hub](https://covid19forecasthub.org/).", fig.topcaption=TRUE}
-
-quantiles_to_plot <- c(0.025, 0.1, 0.25, 0.75, 0.9, 0.975)
-
-blues <- RColorBrewer::brewer.pal(n=length(quantiles_to_plot)/2+1, "Blues")
-
-inc_death_forecast <- dat %>%
-  filter(target %in% inc_death_targets)
-
-## get full inc death truth for plotting
-inc_death_truth <- read_csv("../../data-truth/truth-Incident Deaths.csv") %>%
-  rename(target_end_date = date, fips = location) %>%
-  mutate(model = "observed data (JHU)") %>%
-  group_by(fips, model) %>% arrange(target_end_date) %>%
-  mutate(value = RcppRoll::roll_sum(value, 7, align = "right", fill = NA)) %>%
-  ungroup() %>%
-  left_join(locs, by=c("fips" = "FIPS")) %>%
-  filter(target_end_date %in% seq.Date(as.Date("2020-01-25"), to = Sys.Date(), by="1 week"),
-    fips %in% unique(inc_death_forecast$fips)) 
-
-inc_death_all_points <- inc_death_truth %>%
-  bind_rows(filter(inc_death_forecast, class=="point")) %>%
-  bind_rows(filter(inc_death_truth, target_end_date==last_5_saturdays[5]) %>% mutate(model="COVIDhub-ensemble")) %>%
-  mutate(model = relevel(factor(model), ref="observed data (JHU)"))
-  
-    
-## inc death data for code of uncertainty
-dummy_inc_death <- tibble(
-  quantile = quantiles_to_plot, 
-  target_end_date=last_5_saturdays[5]) %>%
-  right_join(inc_death_all_points %>%
-      select(-quantile) %>%
-      filter(target_end_date == last_5_saturdays[5]))
-
-inc_death_quantiles <- inc_death_forecast %>%
-  dplyr::filter(class=="quantile") %>%
-  bind_rows(dummy_inc_death) %>%
-  dplyr::filter(quantile %in% quantiles_to_plot) %>%
-  dplyr::mutate(endpoint_type = ifelse(quantile < 0.5, 'lower', 'upper'),
-    alpha = ifelse(endpoint_type == 'lower',
-      format(2*quantile, digits=3, nsmall=3),
-      format(2*(1-quantile), digits=3, nsmall=3)),
-    `Prediction Interval` = fct_rev(paste0((1-as.numeric(alpha))*100, "%"))
-  ) %>%
-  dplyr::filter(alpha != "1.000") %>%
-  dplyr::select(-quantile) %>%
-  tidyr::pivot_wider(names_from='endpoint_type', values_from='value')
-
-ggplot() +
-  geom_ribbon(data = inc_death_quantiles %>% dplyr::filter(fips=="US"),
-    mapping = aes(x = target_end_date,
-      ymin=lower, ymax=upper,
-      fill=`Prediction Interval`)) +
-  geom_line(data=inc_death_all_points %>%
-      dplyr::filter(fips == "US"),
-    mapping = aes(x = target_end_date, y = value, color = model)) +
-  geom_point(data=inc_death_all_points %>%
-      dplyr::filter(fips == "US", !(model=="COVIDhub-ensemble" & target_end_date <= this_monday)),
-    mapping = aes(x = target_end_date, y = value, color = model)) +
-  scale_fill_manual(values = blues[1:(length(blues)-1)]) +
-  scale_color_manual(values = c("black", tail(blues,1))) +
-  scale_x_date(name = NULL, date_breaks="1 month", date_labels = "%b %d") +
-  ylab("incident deaths") +
-  labs(title="Weekly reported COVID-19 deaths in the US: observed and forecasted",
-    caption="source: JHU CSSE (observed data), COVID-19 Forecast Hub (forecasts)") +
-  theme(legend.position = c(.05,.95), legend.justification = c(0,1))
-```
-
-
-
-```{r prep-datatable}
-
-## get last saturday observed cumulative deaths
-cum_death_start <- read_csv("../../data-truth/truth-Cumulative Deaths.csv") %>%
-  filter(date == last_5_saturdays[5]) %>%
-  select(date, location, location_name, value) %>%
-  rename(cum_deaths_at_forecast_start = value) 
-
-## get recent observed inc deaths
-recent_inc_death_totals <- read_csv("../../data-truth/truth-Incident Deaths.csv") %>%
-  # filter(date > last_5_saturdays[3] & date <= last_5_saturdays[5]) %>%
-  mutate(last_2wk = date > last_5_saturdays[3] & date <= last_5_saturdays[5],
-    last_4wk = date > last_5_saturdays[1] & date <= last_5_saturdays[5]) %>%
-  select(date, location, location_name, value, last_2wk, last_4wk) %>%
-  group_by(location, location_name) %>%
-  summarize(last_2wk_deaths = sum(value*last_2wk),
-    last_4wk_deaths = sum(value*last_4wk)) %>%
-  ungroup() %>%
-  left_join(locs, by=c("location" = "FIPS")) %>%
-  left_join(cum_death_start) %>% 
-  rename(fips = location, target_end_date = date)
-```
-
-
-```{r process-ensemble-data}
-ensemble_pointdat  <- dat  %>%
-  filter(grepl('cum death', target)) %>%
-  filter(class=="point") %>%
-  select(fips, target, value, timezero)
-
-wide_point_dat <- spread(ensemble_pointdat, target, value) %>%
-  left_join(recent_inc_death_totals) %>%
-  mutate(next_2wk_deaths = `2 wk ahead cum death` - cum_deaths_at_forecast_start,
-    diff_2wk_deaths = next_2wk_deaths - last_2wk_deaths,
-    next_4wk_deaths = `4 wk ahead cum death` - cum_deaths_at_forecast_start,
-    diff_4wk_deaths = next_4wk_deaths - last_4wk_deaths,
-    pop_x_1k = round(Population/1000),
-    last_2wk_deaths_rate = round(last_2wk_deaths/Population*100000/14,3),
-    last_4wk_deaths_rate = round(last_4wk_deaths/Population*100000/28,3),
-    next_2wk_deaths_rate = round(next_2wk_deaths/Population*100000/14,3),
-    next_4wk_deaths_rate = round(next_4wk_deaths/Population*100000/28, 3),
-    diff_2wk_deaths_rate = round(next_2wk_deaths_rate - last_2wk_deaths_rate, 3),
-    diff_4wk_deaths_rate = round(next_4wk_deaths_rate - last_4wk_deaths_rate, 3),
-   next_2wk_cum_deaths = `2 wk ahead cum death` - cum_deaths_at_forecast_start) %>%
-  select(location_name, Population, pop_x_1k, cum_deaths_at_forecast_start,
-    last_2wk_deaths, next_2wk_deaths, diff_2wk_deaths, 
-    last_4wk_deaths, next_4wk_deaths, diff_4wk_deaths,
-    last_2wk_deaths_rate, next_2wk_deaths_rate,  
-    last_4wk_deaths_rate, next_4wk_deaths_rate, 
-    diff_2wk_deaths_rate, diff_4wk_deaths_rate, next_2wk_cum_deaths)
-
-
-#filter quantile data for predicting future weeks
-ensemble_quantdat <- dat %>%
-  filter(target == "2 wk ahead cum death") %>%
-  filter(class == "quantile")
-
-wide_quant_dat <- spread(ensemble_quantdat, target, value) %>%
-  left_join(recent_inc_death_totals %>% select(fips, location_name, last_2wk_deaths, cum_deaths_at_forecast_start)) %>% 
-  mutate(next_2wk_deaths = `2 wk ahead cum death` - cum_deaths_at_forecast_start)
-
-quant.5_cutoff <- wide_quant_dat %>% 
-  filter(quantile == .5, next_2wk_deaths >= last_2wk_deaths) 
-
-quant.25_cutoff <- wide_quant_dat %>% 
-  filter(quantile == .25, next_2wk_deaths >= last_2wk_deaths) 
-
-```
-
-
-## State-by-state Breakdown
-
-The ensemble model estimates that `r nrow(quant.5_cutoff)` states and territories of the US have a greater than 50% chance of having more deaths in the next two weeks compared to the past two weeks (Table 1).The model forecasts that `r nrow(quant.25_cutoff)` states and territories have a greater than 75% chance of an increase over the next two weeks (`r paste(quant.25_cutoff$location_name, collapse=", ")`). 
-
-
-The sortable and searchable table below shows the total number of reported COVID-19 deaths at the US level and by state over the last two weeks (ending Saturday, `r format(last_5_saturdays[5], "%B %d, %Y")`) and the forecasted counts for the subsequent two weeks (ending `r format(last_5_saturdays[5]+14, "%B %d, %Y")`).
-
-```{r make-datatable-inc-death-counts}
-death_max_2wk <- max(abs(wide_point_dat$diff_2wk_deaths))
-
-brks <- seq(-death_max_2wk, death_max_2wk, length.out = 100) #quantile(df, probs = seq(.05, .95, .05), na.rm = TRUE)
-#clrs <- scico(n=length(brks)+1, palette="roma")
-clrs <- colorRampPalette(colors = rev(RColorBrewer::brewer.pal(n=3, "RdBu")))(length(brks)+1)
-
-table1_cap <- paste0("Table 1: US national and state-level observed deaths to date and for the previous two weeks (ending ", format(last_5_saturdays[5], "%B %d, %Y") ,") and the next two weeks (ending ", format(last_5_saturdays[5]+14, "%B %d, %Y"), ").")
-
-datatable(wide_point_dat %>% 
-    select(location_name, Population,
-      cum_deaths_at_forecast_start, 
-      last_2wk_deaths, next_2wk_deaths, diff_2wk_deaths) %>%
-    arrange(desc(diff_2wk_deaths)),
-  caption = table1_cap,
-  options = list(
-    autoWidth = TRUE,
-    columnDefs = list(list(width = '100px', targets = c(0, 1, 2, 3, 4, 5)))
-  ),  #width=paste0(c(10, 100, 100, 100), 'px'),
-  rownames=FALSE,
-  colnames=c('state'='location_name', 
-    #'Population, \'000'='pop_x_1k',
-    'Population' = 'Population',
-    'Total COVID-19 deaths'='cum_deaths_at_forecast_start',
-    'COVID-19 deaths, last 2 weeks'='last_2wk_deaths',
-    'COVID-19 deaths, next 2 weeks'='next_2wk_deaths',
-    'Difference' = 'diff_2wk_deaths')) %>%
-##  formatStyle("Daily deaths, last 2 weeks", backgroundColor = styleInterval(brks, clrs)) %>%
-##  formatStyle("Daily deaths, next 2 weeks", backgroundColor = styleInterval(brks, clrs))  %>%
-  formatStyle("Difference", backgroundColor = styleInterval(brks, clrs)) %>%
-  formatCurrency('Total COVID-19 deaths',currency = "", interval = 3, mark = ",", digits=0) %>%
-  formatCurrency('Population',currency = "", interval = 3, mark = ",", digits=0) %>%
-  formatCurrency('COVID-19 deaths, last 2 weeks',currency = "", interval = 3, mark = ",", digits=0) %>%
-  formatCurrency('COVID-19 deaths, next 2 weeks',currency = "", interval = 3, mark = ",", digits=0)
-
-```
-
-
-The sortable and searchable table below shows the total number of reported COVID-19 deaths at the US level and by state as of Saturday, `r format(last_5_saturdays[5], "%B %d, %Y")` ("Total COVID-19 Deaths") as well as the rate of reported COVID-19 deaths in the population (standardized per 100,000 population) over the last two weeks and over the next two weeks. Looking at the rates allows for easier comparison across states, where you can see which states have had or are predicted to have propoportionally higher rates in comparison to other states. These tables calculate an average daily number of deaths per 100,000 population across the last two weeks (ending Saturday, `r format(last_5_saturdays[5], "%B %d, %Y")`) and forecasted for the following two weeks (ending `r format(last_5_saturdays[5]+14, "%B %d, %Y")`).
-
-```{r make-datatable-inc-death-rates}
-
-## color for rates
-death_rate_max_2wk <- max(c(wide_point_dat$last_2wk_deaths_rate, wide_point_dat$next_2wk_deaths_rate))
-brks <- seq(0, death_rate_max_2wk, length.out = 100) #quantile(df, probs = seq(.05, .95, .05), na.rm = TRUE)
-clrs <- round(seq(255, 40, length.out = length(brks) + 1), 0) %>%
-  {paste0("rgb(255,", ., ",", ., ")")}
-
-## colors for rate difference
-death_rate_diff_2wk <- max(abs(wide_point_dat$diff_2wk_deaths_rate))
-brks1 <- seq(-death_rate_diff_2wk, death_rate_diff_2wk, length.out = 100) #quantile(df, probs = seq(.05, .95, .05), na.rm = TRUE)
-clrs1 <- colorRampPalette(colors = rev(RColorBrewer::brewer.pal(n=3, "RdBu")))(length(brks1)+1)
-
-
-table2_cap <- paste0("Table 2: US national and state-level observed and predicted daily death rates for the previous two weeks (ending ", format(last_5_saturdays[5], "%B %d, %Y") ,") and the next two weeks (ending ", format(last_5_saturdays[5]+14, "%B %d, %Y"), ").")
-
-datatable(wide_point_dat %>% 
-    select(location_name, Population,
-      cum_deaths_at_forecast_start, 
-      last_2wk_deaths_rate, next_2wk_deaths_rate, diff_2wk_deaths_rate) %>%
-    arrange(desc(diff_2wk_deaths_rate)),
-  caption = table2_cap,
-  options = list(
-    autoWidth = TRUE,
-    columnDefs = list(list(width = '100px', targets = c(0, 1, 2, 3, 4, 5)))
-  ),  #width=paste0(c(10, 100, 100, 100), 'px'),
-  rownames=FALSE,
-  colnames=c('state'='location_name', 
-    #'Population, \'000'='pop_x_1k',
-    'Population' = 'Population',
-    'Total COVID-19 deaths'='cum_deaths_at_forecast_start',
-    'Daily deaths per 100k, last 2 weeks'='last_2wk_deaths_rate',
-    'Daily deaths per 100k, next 2 weeks'='next_2wk_deaths_rate',
-    'Death rate difference' = 'diff_2wk_deaths_rate')) %>%
-  ## formatStyle("Daily deaths per 100k, last 2 weeks", backgroundColor = styleInterval(brks, clrs)) %>%
-  ## formatStyle("Daily deaths per 100k, next 2 weeks", backgroundColor = styleInterval(brks, clrs))  %>%
-  formatStyle('Death rate difference', backgroundColor = styleInterval(brks1, clrs1))  %>%
-  formatCurrency('Total COVID-19 deaths',currency = "", interval = 3, mark = ",", digits=0) %>%
-  formatCurrency('Population',currency = "", interval = 3, mark = ",", digits=0)
-```
-
-
-This report was reproducibly and dynamically generated using RMarkdown. The code for the report can be found [here](https://github.com/reichlab/covid19-forecast-hub/tree/master/code/reports).
-
-
-```{r}
-htmltools::includeScript("statcounter.js") 
-```
-
-
->>>>>>> 64e09a90
