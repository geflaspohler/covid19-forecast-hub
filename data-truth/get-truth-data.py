--- conflicted
+++ resolved
@@ -14,7 +14,7 @@
 
   # match state abbrevaition with state fips code
   fips_codes['state_abbr'] = fips_codes['state_abbr'].apply(lambda x: fips_codes[fips_codes.location ==x].abbreviation.tolist()[0] if str(x) in fips_codes['location'].tolist() else 'NA')
-  
+
   # only output "location (fips code)","location_name","(state) abbreviation"
   fips_codes = fips_codes.drop('abbreviation',axis=1)
   fips_codes.rename({'state_abbr': 'abbreviation'}, axis=1, inplace=True)
@@ -22,7 +22,7 @@
 
 def get_epi_data(date):
     # The format
-    format_str = '%m/%d/%y' 
+    format_str = '%m/%d/%y'
     dt = datetime.datetime.strptime(date, format_str).date()
     epi = pm.date_to_epiweek(dt)
     return epi.year, epi.week, epi.day
@@ -31,7 +31,7 @@
   # convert matrix to repeating row format
   df_truth = df.unstack()
   df_truth = df_truth.reset_index()
-  
+
   # get epi data from date
   df_truth['year'], df_truth['week'], df_truth['day'] = \
   zip(*df_truth['level_0'].map(get_epi_data))
@@ -41,13 +41,13 @@
   # only output "location", "epiweek", "value"
   df_truth = df_truth.drop(['location_long'], axis=1)
   df_byday = df_truth.rename(columns={"level_0": "date"})
-  
+
   # select columns
   df_byday = df_byday[["date", "location", "location_name", "value"]]
-  
+
   # ensure value column is integer
   df_byday['value'] = df_byday['value'].astype(int)
-  
+
   # change to yyyy/mm/dd format
   df_byday['date'] = pd.to_datetime(df_byday['date'])
   return df_byday
@@ -65,7 +65,7 @@
     county_truth = county_truth.merge(fips_codes, left_on='location_long', right_on='location', how='left')
     state_nat_truth = state_nat_truth.merge(fips_codes, left_on='location_long', right_on='location_name', how='left')
 
-    # Only keeps counties in the US 
+    # Only keeps counties in the US
     county_truth = county_truth[county_truth.location.notnull()]
 
     # Drop NAs
@@ -74,7 +74,7 @@
 
     # add leading zeros to state code
     state_nat_truth['location'] = state_nat_truth['location'].apply(lambda x: '{0:0>2}'.format(x))
-    county_truth['location'] = county_truth['location'].apply(lambda x: '{0:0>2}'.format(x)) 
+    county_truth['location'] = county_truth['location'].apply(lambda x: '{0:0>2}'.format(x))
     '''
     ####################################
     # Daily truth data output for reference
@@ -105,7 +105,7 @@
     state_nat_truth = state_nat_truth[state_nat_truth["location_long"].isin(states)]
     df_truth = state_nat_truth
 
-    
+
     # Observed data on the seventh day
     # or group by week for incident deaths
     if target in ('Incident Deaths','Incident Cases'):
@@ -115,14 +115,14 @@
                                                                                   'day': 'last',
                                                                                   'location': 'last',
                                                                                   'abbreviation': 'last'})
-                                                                                  
+
         df_vis = df_vis[df_vis['day'] == 7]
     else:
         df_vis = df_truth[df_truth['day'] == 7]
 
 
     # shift epiweek on axis
-    df_vis['week'] = df_vis['week'] + 1  
+    df_vis['week'] = df_vis['week'] + 1
 
     # add leading zeros to epi week
     df_vis['week'] = df_vis['week'].apply(lambda x: '{0:0>2}'.format(x))
@@ -172,7 +172,6 @@
   df_state_nat_truth_incident = df_state_nat_truth_cumulative - df_state_nat_truth_cumulative.shift(periods=1, axis='columns')
   df_county_truth_incident = df_county_truth_cumulative-df_county_truth_cumulative.shift(periods=1, axis='columns')
 
-<<<<<<< HEAD
 
   return df_state_nat_truth_cumulative,df_state_nat_truth_incident,df_county_truth_cumulative,df_county_truth_incident
 
@@ -186,21 +185,4 @@
 configure_JHU_data(county_truth= county_inc_death, state_nat_truth = state_nat_inc_death, target = "Incident Deaths")
 
 configure_JHU_data(county_truth = county_cum_case, state_nat_truth = state_nat_cum_case, target = "Cumulative Cases")
-configure_JHU_data(county_truth= county_inc_case, state_nat_truth = state_nat_inc_case, target = "Incident Cases")
-
-=======
-
-  return df_state_nat_truth_cumulative,df_state_nat_truth_incident,df_county_truth_cumulative,df_county_truth_incident
-
-fips_codes = read_fips_codes('../data-locations/locations.csv')
-
-state_nat_cum_death, state_nat_inc_death,county_cum_death,county_inc_death = get_truth(url="https://raw.githubusercontent.com/CSSEGISandData/COVID-19/master/csse_covid_19_data/csse_covid_19_time_series/time_series_covid19_deaths_US.csv")
-
-state_nat_cum_case, state_nat_inc_case,county_cum_case,county_inc_case = get_truth(url="https://raw.githubusercontent.com/CSSEGISandData/COVID-19/master/csse_covid_19_data/csse_covid_19_time_series/time_series_covid19_confirmed_US.csv")
-
-configure_JHU_data(county_truth = county_cum_death, state_nat_truth = state_nat_cum_death, target = "Cumulative Deaths")
-configure_JHU_data(county_truth= county_inc_death, state_nat_truth = state_nat_inc_death, target = "Incident Deaths")
-
-configure_JHU_data(county_truth = county_cum_case, state_nat_truth = state_nat_cum_case, target = "Cumulative Cases")
-configure_JHU_data(county_truth= county_inc_case, state_nat_truth = state_nat_inc_case, target = "Incident Cases")
->>>>>>> b5d6c279
+configure_JHU_data(county_truth= county_inc_case, state_nat_truth = state_nat_inc_case, target = "Incident Cases")