--- conflicted
+++ resolved
@@ -19,12 +19,8 @@
   fips_codes = fips_codes.drop('abbreviation',axis=1)
 
   fips_codes.rename({'state_abbr': 'abbreviation'}, axis=1, inplace=True)
-<<<<<<< HEAD
-
-  # take out DC county
-=======
+  
   # took out DC county
->>>>>>> d3061ba4
   fips_codes = fips_codes[fips_codes.location != '11001']
   return fips_codes
 
